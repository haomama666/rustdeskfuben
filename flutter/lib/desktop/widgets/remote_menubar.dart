import 'dart:convert';
import 'dart:io';
import 'dart:math' as math;
import 'dart:ui' as ui;

import 'package:flutter/material.dart';
import 'package:flutter/services.dart';
import 'package:flutter_hbb/desktop/widgets/menu_button.dart';
import 'package:flutter_hbb/models/chat_model.dart';
import 'package:flutter_hbb/models/state_model.dart';
import 'package:flutter_hbb/consts.dart';
import 'package:flutter_hbb/utils/multi_window_manager.dart';
import 'package:flutter_svg/flutter_svg.dart';
import 'package:get/get.dart';
import 'package:provider/provider.dart';
import 'package:debounce_throttle/debounce_throttle.dart';
import 'package:desktop_multi_window/desktop_multi_window.dart';
import 'package:window_size/window_size.dart' as window_size;

import '../../common.dart';
import '../../mobile/widgets/dialog.dart';
import '../../models/model.dart';
import '../../models/platform_model.dart';
import '../../common/shared_state.dart';
import './popup_menu.dart';
import './material_mod_popup_menu.dart' as mod_menu;
import './kb_layout_type_chooser.dart';

class MenubarState {
  final kStoreKey = 'remoteMenubarState';
  late RxBool show;
  late RxBool _pin;
  RxString viewStyle = RxString(kRemoteViewStyleOriginal);

  MenubarState() {
    final s = bind.getLocalFlutterConfig(k: kStoreKey);
    if (s.isEmpty) {
      _initSet(false, false);
      return;
    }

    try {
      final m = jsonDecode(s);
      if (m == null) {
        _initSet(false, false);
      } else {
        _initSet(m['pin'] ?? false, m['pin'] ?? false);
      }
    } catch (e) {
      debugPrint('Failed to decode menubar state ${e.toString()}');
      _initSet(false, false);
    }
  }

  _initSet(bool s, bool p) {
    // Show remubar when connection is established.
    show = RxBool(true);
    _pin = RxBool(p);
  }

  bool get pin => _pin.value;

  switchShow() async {
    show.value = !show.value;
  }

  setShow(bool v) async {
    if (show.value != v) {
      show.value = v;
    }
  }

  switchPin() async {
    _pin.value = !_pin.value;
    // Save everytime changed, as this func will not be called frequently
    await _savePin();
  }

  setPin(bool v) async {
    if (_pin.value != v) {
      _pin.value = v;
      // Save everytime changed, as this func will not be called frequently
      await _savePin();
    }
  }

  _savePin() async {
    bind.setLocalFlutterConfig(
        k: kStoreKey, v: jsonEncode({'pin': _pin.value}));
  }

  save() async {
    await _savePin();
  }
}

class _MenubarTheme {
  static const Color blueColor = MyTheme.button;
  static const Color hoverBlueColor = MyTheme.accent;
  static const Color redColor = Colors.redAccent;
  static const Color hoverRedColor = Colors.red;
  // kMinInteractiveDimension
  static const double height = 20.0;
  static const double dividerHeight = 12.0;
}

typedef DismissFunc = void Function();

class RemoteMenuEntry {
  static MenuEntryRadios<String> viewStyle(
    String remoteId,
    FFI ffi,
    EdgeInsets padding, {
    DismissFunc? dismissFunc,
    DismissCallback? dismissCallback,
    RxString? rxViewStyle,
  }) {
    return MenuEntryRadios<String>(
      text: translate('Ratio'),
      optionsGetter: () => [
        MenuEntryRadioOption(
          text: translate('Scale original'),
          value: kRemoteViewStyleOriginal,
          dismissOnClicked: true,
          dismissCallback: dismissCallback,
        ),
        MenuEntryRadioOption(
          text: translate('Scale adaptive'),
          value: kRemoteViewStyleAdaptive,
          dismissOnClicked: true,
          dismissCallback: dismissCallback,
        ),
      ],
      curOptionGetter: () async {
        // null means peer id is not found, which there's no need to care about
        final viewStyle = await bind.sessionGetViewStyle(id: remoteId) ?? '';
        if (rxViewStyle != null) {
          rxViewStyle.value = viewStyle;
        }
        return viewStyle;
      },
      optionSetter: (String oldValue, String newValue) async {
        await bind.sessionSetViewStyle(id: remoteId, value: newValue);
        if (rxViewStyle != null) {
          rxViewStyle.value = newValue;
        }
        ffi.canvasModel.updateViewStyle();
        if (dismissFunc != null) {
          dismissFunc();
        }
      },
      padding: padding,
      dismissOnClicked: true,
      dismissCallback: dismissCallback,
    );
  }

  static MenuEntrySwitch2<String> showRemoteCursor(
    String remoteId,
    EdgeInsets padding, {
    DismissFunc? dismissFunc,
    DismissCallback? dismissCallback,
  }) {
    final state = ShowRemoteCursorState.find(remoteId);
    final optKey = 'show-remote-cursor';
    return MenuEntrySwitch2<String>(
      switchType: SwitchType.scheckbox,
      text: translate('Show remote cursor'),
      getter: () {
        return state;
      },
      setter: (bool v) async {
        await bind.sessionToggleOption(id: remoteId, value: optKey);
        state.value =
            bind.sessionGetToggleOptionSync(id: remoteId, arg: optKey);
        if (dismissFunc != null) {
          dismissFunc();
        }
      },
      padding: padding,
      dismissOnClicked: true,
      dismissCallback: dismissCallback,
    );
  }

  static MenuEntrySwitch<String> disableClipboard(
    String remoteId,
    EdgeInsets? padding, {
    DismissFunc? dismissFunc,
    DismissCallback? dismissCallback,
  }) {
    return createSwitchMenuEntry(
      remoteId,
      'Disable clipboard',
      'disable-clipboard',
      padding,
      true,
      dismissCallback: dismissCallback,
    );
  }

  static MenuEntrySwitch<String> createSwitchMenuEntry(
    String remoteId,
    String text,
    String option,
    EdgeInsets? padding,
    bool dismissOnClicked, {
    DismissFunc? dismissFunc,
    DismissCallback? dismissCallback,
  }) {
    return MenuEntrySwitch<String>(
      switchType: SwitchType.scheckbox,
      text: translate(text),
      getter: () async {
        return bind.sessionGetToggleOptionSync(id: remoteId, arg: option);
      },
      setter: (bool v) async {
        await bind.sessionToggleOption(id: remoteId, value: option);
        if (dismissFunc != null) {
          dismissFunc();
        }
      },
      padding: padding,
      dismissOnClicked: dismissOnClicked,
      dismissCallback: dismissCallback,
    );
  }

  static MenuEntryButton<String> insertLock(
    String remoteId,
    EdgeInsets? padding, {
    DismissFunc? dismissFunc,
    DismissCallback? dismissCallback,
  }) {
    return MenuEntryButton<String>(
      childBuilder: (TextStyle? style) => Text(
        translate('Insert Lock'),
        style: style,
      ),
      proc: () {
        bind.sessionLockScreen(id: remoteId);
        if (dismissFunc != null) {
          dismissFunc();
        }
      },
      padding: padding,
      dismissOnClicked: true,
      dismissCallback: dismissCallback,
    );
  }

  static insertCtrlAltDel(
    String remoteId,
    EdgeInsets? padding, {
    DismissFunc? dismissFunc,
    DismissCallback? dismissCallback,
  }) {
    return MenuEntryButton<String>(
      childBuilder: (TextStyle? style) => Text(
        '${translate("Insert")} Ctrl + Alt + Del',
        style: style,
      ),
      proc: () {
        bind.sessionCtrlAltDel(id: remoteId);
        if (dismissFunc != null) {
          dismissFunc();
        }
      },
      padding: padding,
      dismissOnClicked: true,
      dismissCallback: dismissCallback,
    );
  }
}

class RemoteMenubar extends StatefulWidget {
  final String id;
  final FFI ffi;
  final MenubarState state;
  final Function(Function(bool)) onEnterOrLeaveImageSetter;
  final Function() onEnterOrLeaveImageCleaner;

  const RemoteMenubar({
    Key? key,
    required this.id,
    required this.ffi,
    required this.state,
    required this.onEnterOrLeaveImageSetter,
    required this.onEnterOrLeaveImageCleaner,
  }) : super(key: key);

  @override
  State<RemoteMenubar> createState() => _RemoteMenubarState();
}

class _RemoteMenubarState extends State<RemoteMenubar> {
  late Debouncer<int> _debouncerHide;
  bool _isCursorOverImage = false;
  window_size.Screen? _screen;
  final _fractionX = 0.5.obs;
  final _dragging = false.obs;

  int get windowId => stateGlobal.windowId;

  bool get isFullscreen => stateGlobal.fullscreen;
  void _setFullscreen(bool v) {
    stateGlobal.setFullscreen(v);
    setState(() {});
  }

  RxBool get show => widget.state.show;
  bool get pin => widget.state.pin;

  @override
  initState() {
    super.initState();

    _debouncerHide = Debouncer<int>(
      Duration(milliseconds: 5000),
      onChanged: _debouncerHideProc,
      initialValue: 0,
    );

    widget.onEnterOrLeaveImageSetter((enter) {
      if (enter) {
        _debouncerHide.value = 0;
        _isCursorOverImage = true;
      } else {
        _isCursorOverImage = false;
      }
    });
  }

  _debouncerHideProc(int v) {
    if (!pin && show.isTrue && _isCursorOverImage && _dragging.isFalse) {
      show.value = false;
    }
  }

  @override
  dispose() {
    super.dispose();

    widget.onEnterOrLeaveImageCleaner();
  }

  @override
  Widget build(BuildContext context) {
    // No need to use future builder here.
    _updateScreen();
    return Align(
      alignment: Alignment.topCenter,
      child: Obx(() => show.value
          ? _buildMenubar(context)
          : _buildDraggableShowHide(context)),
    );
  }

  Widget _buildDraggableShowHide(BuildContext context) {
    return Obx(() {
      if (show.isTrue && _dragging.isFalse) {
        _debouncerHide.value = 1;
      }
      return Align(
        alignment: FractionalOffset(_fractionX.value, 0),
        child: Offstage(
          offstage: _dragging.isTrue,
          child: _DraggableShowHide(
            dragging: _dragging,
            fractionX: _fractionX,
            show: show,
          ),
        ),
      );
    });
  }

  _updateScreen() async {
    final v = await rustDeskWinManager.call(
        WindowType.Main, kWindowGetWindowInfo, '');
    final String valueStr = v;
    if (valueStr.isEmpty) {
      _screen = null;
    } else {
      final screenMap = jsonDecode(valueStr);
      _screen = window_size.Screen(
          Rect.fromLTRB(screenMap['frame']['l'], screenMap['frame']['t'],
              screenMap['frame']['r'], screenMap['frame']['b']),
          Rect.fromLTRB(
              screenMap['visibleFrame']['l'],
              screenMap['visibleFrame']['t'],
              screenMap['visibleFrame']['r'],
              screenMap['visibleFrame']['b']),
          screenMap['scaleFactor']);
    }
  }

  Widget _buildPointerTrackWidget(Widget child) {
    return Listener(
      onPointerHover: (PointerHoverEvent e) =>
          widget.ffi.inputModel.lastMousePos = e.position,
      child: MouseRegion(
        child: child,
      ),
    );
  }

  _menuDismissCallback() => widget.ffi.inputModel.refreshMousePos();

  Widget _buildMenubar(BuildContext context) {
    final List<Widget> menubarItems = [];
    if (!isWebDesktop) {
      menubarItems.add(_buildPinMenubar(context));
      menubarItems.add(_buildFullscreen(context));
      if (widget.ffi.ffiModel.isPeerAndroid) {
        menubarItems.add(IconButton(
          tooltip: translate('Mobile Actions'),
          color: _MenubarTheme.blueColor,
          icon: const Icon(Icons.build),
          onPressed: () {
            widget.ffi.dialogManager
                .toggleMobileActionsOverlay(ffi: widget.ffi);
          },
        ));
      }
    }
    menubarItems.add(_buildMonitor(context));
    menubarItems.add(_buildControl(context));
    menubarItems.add(_buildDisplay(context));
    menubarItems.add(_buildKeyboard(context));
    if (!isWeb) {
      menubarItems.add(_buildChat(context));
      menubarItems.add(_buildVoiceCall(context));
    }
    menubarItems.add(_buildRecording(context));
    menubarItems.add(_buildClose(context));
    return PopupMenuTheme(
      data: const PopupMenuThemeData(
          textStyle: TextStyle(color: _MenubarTheme.blueColor)),
      child: Column(
        mainAxisSize: MainAxisSize.min,
        children: [
          Container(
            decoration: BoxDecoration(
              color: Colors.white,
              borderRadius: BorderRadius.vertical(
                bottom: Radius.circular(10),
              ),
<<<<<<< HEAD
            ),
            child: Row(
              mainAxisSize: MainAxisSize.min,
              children: [
                SizedBox(width: 2.5),
                ...menubarItems,
                SizedBox(width: 2.5)
              ],
            ),
          ),
=======
              child: SingleChildScrollView(
                scrollDirection: Axis.horizontal,
                child: Row(
                  mainAxisSize: MainAxisSize.min,
                  children: menubarItems,
                ),
              )),
>>>>>>> 6e12e77f
          _buildDraggableShowHide(context),
        ],
      ),
    );
  }

  Widget _buildPinMenubar(BuildContext context) {
    return Obx(
      () => MenuButton(
        tooltip: translate(pin ? 'Unpin menubar' : 'Pin menubar'),
        onPressed: () {
          widget.state.switchPin();
        },
        icon: SvgPicture.asset(
          pin ? "assets/pinned.svg" : "assets/unpinned.svg",
          color: Colors.white,
        ),
        color: pin ? _MenubarTheme.blueColor : Colors.grey[800]!,
        hoverColor: pin ? _MenubarTheme.hoverBlueColor : Colors.grey[850]!,
      ),
    );
  }

  Widget _buildFullscreen(BuildContext context) {
    return MenuButton(
      tooltip: translate(isFullscreen ? 'Exit Fullscreen' : 'Fullscreen'),
      onPressed: () {
        _setFullscreen(!isFullscreen);
      },
      icon: SvgPicture.asset(
        isFullscreen ? "assets/fullscreen_exit.svg" : "assets/fullscreen.svg",
        color: Colors.white,
      ),
      color: _MenubarTheme.blueColor,
      hoverColor: _MenubarTheme.hoverBlueColor,
    );
  }

  Widget _buildMonitor(BuildContext context) {
    final pi = widget.ffi.ffiModel.pi;
    return mod_menu.PopupMenuButton(
      tooltip: translate('Select Monitor'),
      position: mod_menu.PopupMenuPosition.under,
      icon: Stack(
        alignment: Alignment.center,
        children: [
          SvgPicture.asset(
            "assets/display.svg",
            color: Colors.white,
          ),
          Padding(
            padding: const EdgeInsets.only(bottom: 3.9),
            child: Obx(() {
              RxInt display = CurrentDisplayState.find(widget.id);
              return Text(
                '${display.value + 1}/${pi.displays.length}',
                style: const TextStyle(color: Colors.white, fontSize: 8),
              );
            }),
          )
        ],
      ),
      itemBuilder: (BuildContext context) {
        final List<Widget> rowChildren = [];
        for (int i = 0; i < pi.displays.length; i++) {
          rowChildren.add(
            Stack(
              alignment: Alignment.center,
              children: [
                SvgPicture.asset(
                  "assets/display.svg",
                  color: Colors.white,
                ),
                TextButton(
                  child: Container(
                    alignment: AlignmentDirectional.center,
                    constraints:
                        const BoxConstraints(minHeight: _MenubarTheme.height),
                    child: Padding(
                      padding: const EdgeInsets.only(bottom: 2.5),
                      child: Text(
                        (i + 1).toString(),
                        style: TextStyle(
                          color: Colors.white,
                        ),
                      ),
                    ),
                  ),
                  onPressed: () {
                    if (Navigator.canPop(context)) {
                      Navigator.pop(context);
                      _menuDismissCallback();
                    }
                    RxInt display = CurrentDisplayState.find(widget.id);
                    if (display.value != i) {
                      bind.sessionSwitchDisplay(id: widget.id, value: i);
                    }
                  },
                )
              ],
            ),
          );
        }
        return <mod_menu.PopupMenuEntry<String>>[
          mod_menu.PopupMenuItem<String>(
            height: _MenubarTheme.height,
            padding: EdgeInsets.zero,
            child: _buildPointerTrackWidget(
              Row(
                mainAxisAlignment: MainAxisAlignment.center,
                children: rowChildren,
              ),
            ),
          )
        ];
      },
    );
  }

  Widget _buildControl(BuildContext context) {
    return mod_menu.PopupMenuButton(
      padding: EdgeInsets.zero,
      icon: SvgPicture.asset(
        "assets/actions.svg",
        color: Colors.white,
      ),
      tooltip: translate('Control Actions'),
      position: mod_menu.PopupMenuPosition.under,
      itemBuilder: (BuildContext context) => _getControlMenu(context)
          .map((entry) => entry.build(
              context,
              const MenuConfig(
                commonColor: _MenubarTheme.blueColor,
                height: _MenubarTheme.height,
                dividerHeight: _MenubarTheme.dividerHeight,
              )))
          .expand((i) => i)
          .toList(),
    );
  }

  Widget _buildDisplay(BuildContext context) {
    return FutureBuilder(future: () async {
      widget.state.viewStyle.value =
          await bind.sessionGetViewStyle(id: widget.id) ?? '';
      final supportedHwcodec =
          await bind.sessionSupportedHwcodec(id: widget.id);
      return {'supportedHwcodec': supportedHwcodec};
    }(), builder: (context, snapshot) {
      if (snapshot.hasData) {
        return Obx(() {
          final remoteCount = RemoteCountState.find().value;
          return mod_menu.PopupMenuButton(
            padding: EdgeInsets.zero,
            icon: SvgPicture.asset(
              "assets/display.svg",
              color: Colors.white,
            ),
            tooltip: translate('Display Settings'),
            position: mod_menu.PopupMenuPosition.under,
            menuWrapper: _buildPointerTrackWidget,
            itemBuilder: (BuildContext context) =>
                _getDisplayMenu(snapshot.data!, remoteCount)
                    .map((entry) => entry.build(
                        context,
                        const MenuConfig(
                          commonColor: _MenubarTheme.blueColor,
                          height: _MenubarTheme.height,
                          dividerHeight: _MenubarTheme.dividerHeight,
                        )))
                    .expand((i) => i)
                    .toList(),
          );
        });
      } else {
        return const Offstage();
      }
    });
  }

  Widget _buildKeyboard(BuildContext context) {
    FfiModel ffiModel = Provider.of<FfiModel>(context);
    if (ffiModel.permissions['keyboard'] == false) {
      return Offstage();
    }
    return mod_menu.PopupMenuButton(
      padding: EdgeInsets.zero,
      icon: SvgPicture.asset(
        "assets/keyboard.svg",
        color: Colors.white,
      ),
      tooltip: translate('Keyboard Settings'),
      position: mod_menu.PopupMenuPosition.under,
      itemBuilder: (BuildContext context) => _getKeyboardMenu()
          .map((entry) => entry.build(
              context,
              const MenuConfig(
                commonColor: _MenubarTheme.blueColor,
                height: _MenubarTheme.height,
                dividerHeight: _MenubarTheme.dividerHeight,
              )))
          .expand((i) => i)
          .toList(),
    );
  }

  Widget _buildRecording(BuildContext context) {
    return Consumer<FfiModel>(builder: ((context, value, child) {
      if (value.permissions['recording'] != false) {
        return Consumer<RecordingModel>(
          builder: (context, value, child) => MenuButton(
            tooltip: value.start
                ? translate('Stop session recording')
                : translate('Start session recording'),
            onPressed: () => value.toggle(),
            icon: SvgPicture.asset(
              "assets/rec.svg",
              color: Colors.white,
            ),
            color:
                value.start ? _MenubarTheme.redColor : _MenubarTheme.blueColor,
            hoverColor: value.start
                ? _MenubarTheme.hoverRedColor
                : _MenubarTheme.hoverBlueColor,
          ),
        );
      } else {
        return Offstage();
      }
    }));
  }

  Widget _buildClose(BuildContext context) {
    return MenuButton(
      tooltip: translate('Close'),
      onPressed: () {
        clientClose(widget.id, widget.ffi.dialogManager);
      },
      icon: SvgPicture.asset(
        "assets/close.svg",
        color: Colors.white,
      ),
      color: _MenubarTheme.redColor,
      hoverColor: _MenubarTheme.hoverRedColor,
    );
  }

  final _chatButtonKey = GlobalKey();
  Widget _buildChat(BuildContext context) {
    FfiModel ffiModel = Provider.of<FfiModel>(context);
    return mod_menu.PopupMenuButton(
      key: _chatButtonKey,
      padding: EdgeInsets.zero,
      icon: SvgPicture.asset(
        "assets/chat.svg",
        color: Colors.white,
      ),
      tooltip: translate('Chat'),
      position: mod_menu.PopupMenuPosition.under,
      itemBuilder: (BuildContext context) => _getChatMenu(context)
          .map((entry) => entry.build(
              context,
              const MenuConfig(
                commonColor: _MenubarTheme.blueColor,
                height: _MenubarTheme.height,
                dividerHeight: _MenubarTheme.dividerHeight,
              )))
          .expand((i) => i)
          .toList(),
    );
  }

  Widget _getVoiceCallIcon() {
    switch (widget.ffi.chatModel.voiceCallStatus.value) {
      case VoiceCallStatus.waitingForResponse:
        return SvgPicture.asset(
          "assets/call_wait.svg",
          color: Colors.white,
        );

      case VoiceCallStatus.connected:
        return SvgPicture.asset(
          "assets/call_end.svg",
          color: Colors.white,
        );
      default:
        return const Offstage();
    }
  }

  String? _getVoiceCallTooltip() {
    switch (widget.ffi.chatModel.voiceCallStatus.value) {
      case VoiceCallStatus.waitingForResponse:
        return "Waiting";
      case VoiceCallStatus.connected:
        return "Disconnect";
      default:
        return null;
    }
  }

  Widget _buildVoiceCall(BuildContext context) {
    return Obx(
      () {
        final tooltipText = _getVoiceCallTooltip();
        return tooltipText == null
            ? const Offstage()
            : MenuButton(
                icon: _getVoiceCallIcon(),
                tooltip: translate(tooltipText),
                onPressed: () => bind.sessionRequestVoiceCall(id: widget.id),
                color: _MenubarTheme.redColor,
                hoverColor: _MenubarTheme.hoverRedColor,
              );
      },
    );
  }

  List<MenuEntryBase<String>> _getChatMenu(BuildContext context) {
    final List<MenuEntryBase<String>> chatMenu = [];
    const EdgeInsets padding = EdgeInsets.only(left: 14.0, right: 5.0);
    chatMenu.addAll([
      MenuEntryButton<String>(
        childBuilder: (TextStyle? style) => Text(
          translate('Text chat'),
          style: style,
        ),
        proc: () {
          RenderBox? renderBox =
              _chatButtonKey.currentContext?.findRenderObject() as RenderBox?;

          Offset? initPos;
          if (renderBox != null) {
            final pos = renderBox.localToGlobal(Offset.zero);
            initPos = Offset(pos.dx, pos.dy + _MenubarTheme.dividerHeight);
          }

          widget.ffi.chatModel.changeCurrentID(ChatModel.clientModeID);
          widget.ffi.chatModel.toggleChatOverlay(chatInitPos: initPos);
        },
        padding: padding,
        dismissOnClicked: true,
      ),
      MenuEntryButton<String>(
        childBuilder: (TextStyle? style) => Text(
          translate('Voice call'),
          style: style,
        ),
        proc: () {
          // Request a voice call.
          bind.sessionRequestVoiceCall(id: widget.id);
        },
        padding: padding,
        dismissOnClicked: true,
      ),
    ]);
    return chatMenu;
  }

  List<MenuEntryBase<String>> _getControlMenu(BuildContext context) {
    final pi = widget.ffi.ffiModel.pi;
    final perms = widget.ffi.ffiModel.permissions;
    final peer_version = widget.ffi.ffiModel.pi.version;
    const EdgeInsets padding = EdgeInsets.only(left: 14.0, right: 5.0);
    final List<MenuEntryBase<String>> displayMenu = [];
    displayMenu.addAll([
      MenuEntryButton<String>(
        childBuilder: (TextStyle? style) => Container(
            alignment: AlignmentDirectional.center,
            height: _MenubarTheme.height,
            child: Row(
              children: [
                Text(
                  translate('OS Password'),
                  style: style,
                ),
                Expanded(
                    child: Align(
                  alignment: Alignment.centerRight,
                  child: Transform.scale(
                      scale: 0.8,
                      child: IconButton(
                          padding: EdgeInsets.zero,
                          icon: const Icon(Icons.edit),
                          onPressed: () {
                            if (Navigator.canPop(context)) {
                              Navigator.pop(context);
                              _menuDismissCallback();
                            }
                            showSetOSPassword(
                                widget.id, false, widget.ffi.dialogManager);
                          })),
                ))
              ],
            )),
        proc: () {
          showSetOSPassword(widget.id, false, widget.ffi.dialogManager);
        },
        padding: padding,
        dismissOnClicked: true,
        dismissCallback: _menuDismissCallback,
      ),
      MenuEntryButton<String>(
        childBuilder: (TextStyle? style) => Text(
          translate('Transfer File'),
          style: style,
        ),
        proc: () {
          connect(context, widget.id, isFileTransfer: true);
        },
        padding: padding,
        dismissOnClicked: true,
        dismissCallback: _menuDismissCallback,
      ),
      MenuEntryButton<String>(
        childBuilder: (TextStyle? style) => Text(
          translate('TCP Tunneling'),
          style: style,
        ),
        padding: padding,
        proc: () {
          connect(context, widget.id, isTcpTunneling: true);
        },
        dismissOnClicked: true,
        dismissCallback: _menuDismissCallback,
      ),
    ]);
    // {handler.get_audit_server() && <li #note>{translate('Note')}</li>}
    final auditServer =
        bind.sessionGetAuditServerSync(id: widget.id, typ: "conn");
    if (auditServer.isNotEmpty) {
      displayMenu.add(
        MenuEntryButton<String>(
          childBuilder: (TextStyle? style) => Text(
            translate('Note'),
            style: style,
          ),
          proc: () {
            showAuditDialog(widget.id, widget.ffi.dialogManager);
          },
          padding: padding,
          dismissOnClicked: true,
          dismissCallback: _menuDismissCallback,
        ),
      );
    }
    displayMenu.add(MenuEntryDivider());
    if (perms['keyboard'] != false) {
      if (pi.platform == kPeerPlatformLinux || pi.sasEnabled) {
        displayMenu.add(RemoteMenuEntry.insertCtrlAltDel(widget.id, padding,
            dismissCallback: _menuDismissCallback));
      }
    }
    if (perms['restart'] != false &&
        (pi.platform == kPeerPlatformLinux ||
            pi.platform == kPeerPlatformWindows ||
            pi.platform == kPeerPlatformMacOS)) {
      displayMenu.add(MenuEntryButton<String>(
        childBuilder: (TextStyle? style) => Text(
          translate('Restart Remote Device'),
          style: style,
        ),
        proc: () {
          showRestartRemoteDevice(pi, widget.id, gFFI.dialogManager);
        },
        padding: padding,
        dismissOnClicked: true,
        dismissCallback: _menuDismissCallback,
      ));
    }

    if (perms['keyboard'] != false) {
      displayMenu.add(RemoteMenuEntry.insertLock(widget.id, padding,
          dismissCallback: _menuDismissCallback));

      if (pi.platform == kPeerPlatformWindows) {
        displayMenu.add(MenuEntryButton<String>(
          childBuilder: (TextStyle? style) => Obx(() => Text(
                translate(
                    '${BlockInputState.find(widget.id).value ? 'Unb' : 'B'}lock user input'),
                style: style,
              )),
          proc: () {
            RxBool blockInput = BlockInputState.find(widget.id);
            bind.sessionToggleOption(
                id: widget.id,
                value: '${blockInput.value ? 'un' : ''}block-input');
            blockInput.value = !blockInput.value;
          },
          padding: padding,
          dismissOnClicked: true,
          dismissCallback: _menuDismissCallback,
        ));
      }
      if (pi.platform != kPeerPlatformAndroid &&
          pi.platform != kPeerPlatformMacOS && // unsupport yet
          version_cmp(peer_version, '1.2.0') >= 0) {
        displayMenu.add(MenuEntryButton<String>(
          childBuilder: (TextStyle? style) => Text(
            translate('Switch Sides'),
            style: style,
          ),
          proc: () =>
              showConfirmSwitchSidesDialog(widget.id, widget.ffi.dialogManager),
          padding: padding,
          dismissOnClicked: true,
          dismissCallback: _menuDismissCallback,
        ));
      }
    }

    if (pi.version.isNotEmpty) {
      displayMenu.add(MenuEntryButton<String>(
        childBuilder: (TextStyle? style) => Text(
          translate('Refresh'),
          style: style,
        ),
        proc: () {
          bind.sessionRefresh(id: widget.id);
        },
        padding: padding,
        dismissOnClicked: true,
        dismissCallback: _menuDismissCallback,
      ));
    }

    if (!isWebDesktop) {
      //   if (perms['keyboard'] != false && perms['clipboard'] != false) {
      //     displayMenu.add(MenuEntryButton<String>(
      //       childBuilder: (TextStyle? style) => Text(
      //         translate('Paste'),
      //         style: style,
      //       ),
      //       proc: () {
      //         () async {
      //           ClipboardData? data =
      //               await Clipboard.getData(Clipboard.kTextPlain);
      //           if (data != null && data.text != null) {
      //             bind.sessionInputString(id: widget.id, value: data.text ?? '');
      //           }
      //         }();
      //       },
      //       padding: padding,
      //       dismissOnClicked: true,
      //       dismissCallback: _menuDismissCallback,
      //     ));
      //   }
    }
    return displayMenu;
  }

  bool _isWindowCanBeAdjusted(int remoteCount) {
    if (remoteCount != 1) {
      return false;
    }
    if (_screen == null) {
      return false;
    }
    final scale = kIgnoreDpi ? 1.0 : _screen!.scaleFactor;
    double selfWidth = _screen!.visibleFrame.width;
    double selfHeight = _screen!.visibleFrame.height;
    if (isFullscreen) {
      selfWidth = _screen!.frame.width;
      selfHeight = _screen!.frame.height;
    }

    final canvasModel = widget.ffi.canvasModel;
    final displayWidth = canvasModel.getDisplayWidth();
    final displayHeight = canvasModel.getDisplayHeight();
    final requiredWidth = displayWidth +
        (canvasModel.tabBarHeight + canvasModel.windowBorderWidth * 2);
    final requiredHeight = displayHeight +
        (canvasModel.tabBarHeight + canvasModel.windowBorderWidth * 2);
    return selfWidth > (requiredWidth * scale) &&
        selfHeight > (requiredHeight * scale);
  }

  List<MenuEntryBase<String>> _getDisplayMenu(
      dynamic futureData, int remoteCount) {
    const EdgeInsets padding = EdgeInsets.only(left: 18.0, right: 8.0);
    final peer_version = widget.ffi.ffiModel.pi.version;
    final displayMenu = [
      RemoteMenuEntry.viewStyle(
        widget.id,
        widget.ffi,
        padding,
        dismissCallback: _menuDismissCallback,
        rxViewStyle: widget.state.viewStyle,
      ),
      MenuEntryDivider<String>(),
      MenuEntryRadios<String>(
        text: translate('Image Quality'),
        optionsGetter: () => [
          MenuEntryRadioOption(
            text: translate('Good image quality'),
            value: kRemoteImageQualityBest,
            dismissOnClicked: true,
            dismissCallback: _menuDismissCallback,
          ),
          MenuEntryRadioOption(
            text: translate('Balanced'),
            value: kRemoteImageQualityBalanced,
            dismissOnClicked: true,
            dismissCallback: _menuDismissCallback,
          ),
          MenuEntryRadioOption(
            text: translate('Optimize reaction time'),
            value: kRemoteImageQualityLow,
            dismissOnClicked: true,
            dismissCallback: _menuDismissCallback,
          ),
          MenuEntryRadioOption(
            text: translate('Custom'),
            value: kRemoteImageQualityCustom,
            dismissOnClicked: true,
            dismissCallback: _menuDismissCallback,
          ),
        ],
        curOptionGetter: () async =>
            // null means peer id is not found, which there's no need to care about
            await bind.sessionGetImageQuality(id: widget.id) ?? '',
        optionSetter: (String oldValue, String newValue) async {
          if (oldValue != newValue) {
            await bind.sessionSetImageQuality(id: widget.id, value: newValue);
          }

          double qualityInitValue = 50;
          double fpsInitValue = 30;
          bool qualitySet = false;
          bool fpsSet = false;
          setCustomValues({double? quality, double? fps}) async {
            if (quality != null) {
              qualitySet = true;
              await bind.sessionSetCustomImageQuality(
                  id: widget.id, value: quality.toInt());
            }
            if (fps != null) {
              fpsSet = true;
              await bind.sessionSetCustomFps(id: widget.id, fps: fps.toInt());
            }
            if (!qualitySet) {
              qualitySet = true;
              await bind.sessionSetCustomImageQuality(
                  id: widget.id, value: qualityInitValue.toInt());
            }
            if (!fpsSet) {
              fpsSet = true;
              await bind.sessionSetCustomFps(
                  id: widget.id, fps: fpsInitValue.toInt());
            }
          }

          if (newValue == kRemoteImageQualityCustom) {
            final btnClose = dialogButton('Close', onPressed: () async {
              await setCustomValues();
              widget.ffi.dialogManager.dismissAll();
            });

            // quality
            final quality =
                await bind.sessionGetCustomImageQuality(id: widget.id);
            qualityInitValue = quality != null && quality.isNotEmpty
                ? quality[0].toDouble()
                : 50.0;
            const qualityMinValue = 10.0;
            const qualityMaxValue = 100.0;
            if (qualityInitValue < qualityMinValue) {
              qualityInitValue = qualityMinValue;
            }
            if (qualityInitValue > qualityMaxValue) {
              qualityInitValue = qualityMaxValue;
            }
            final RxDouble qualitySliderValue = RxDouble(qualityInitValue);
            final debouncerQuality = Debouncer<double>(
              Duration(milliseconds: 1000),
              onChanged: (double v) {
                setCustomValues(quality: v);
              },
              initialValue: qualityInitValue,
            );
            final qualitySlider = Obx(() => Row(
                  children: [
                    Slider(
                      value: qualitySliderValue.value,
                      min: qualityMinValue,
                      max: qualityMaxValue,
                      divisions: 18,
                      onChanged: (double value) {
                        qualitySliderValue.value = value;
                        debouncerQuality.value = value;
                      },
                    ),
                    SizedBox(
                        width: 40,
                        child: Text(
                          '${qualitySliderValue.value.round()}%',
                          style: const TextStyle(fontSize: 15),
                        )),
                    SizedBox(
                        width: 50,
                        child: Text(
                          translate('Bitrate'),
                          style: const TextStyle(fontSize: 15),
                        ))
                  ],
                ));
            // fps
            final fpsOption =
                await bind.sessionGetOption(id: widget.id, arg: 'custom-fps');
            fpsInitValue =
                fpsOption == null ? 30 : double.tryParse(fpsOption) ?? 30;
            if (fpsInitValue < 10 || fpsInitValue > 120) {
              fpsInitValue = 30;
            }
            final RxDouble fpsSliderValue = RxDouble(fpsInitValue);
            final debouncerFps = Debouncer<double>(
              Duration(milliseconds: 1000),
              onChanged: (double v) {
                setCustomValues(fps: v);
              },
              initialValue: qualityInitValue,
            );
            bool? direct;
            try {
              direct = ConnectionTypeState.find(widget.id).direct.value ==
                  ConnectionType.strDirect;
            } catch (_) {}
            final fpsSlider = Offstage(
              offstage:
                  (await bind.mainIsUsingPublicServer() && direct != true) ||
                      version_cmp(peer_version, '1.2.0') < 0,
              child: Row(
                children: [
                  Obx((() => Slider(
                        value: fpsSliderValue.value,
                        min: 10,
                        max: 120,
                        divisions: 22,
                        onChanged: (double value) {
                          fpsSliderValue.value = value;
                          debouncerFps.value = value;
                        },
                      ))),
                  SizedBox(
                      width: 40,
                      child: Obx(() => Text(
                            '${fpsSliderValue.value.round()}',
                            style: const TextStyle(fontSize: 15),
                          ))),
                  SizedBox(
                      width: 50,
                      child: Text(
                        translate('FPS'),
                        style: const TextStyle(fontSize: 15),
                      ))
                ],
              ),
            );

            final content = Column(
              children: [qualitySlider, fpsSlider],
            );
            msgBoxCommon(widget.ffi.dialogManager, 'Custom Image Quality',
                content, [btnClose]);
          }
        },
        padding: padding,
      ),
      MenuEntryDivider<String>(),
    ];

    if (widget.state.viewStyle.value == kRemoteViewStyleOriginal) {
      displayMenu.insert(
          2,
          MenuEntryRadios<String>(
            text: translate('Scroll Style'),
            optionsGetter: () => [
              MenuEntryRadioOption(
                text: translate('ScrollAuto'),
                value: kRemoteScrollStyleAuto,
                dismissOnClicked: true,
                dismissCallback: _menuDismissCallback,
                enabled: widget.ffi.canvasModel.imageOverflow,
              ),
              MenuEntryRadioOption(
                text: translate('Scrollbar'),
                value: kRemoteScrollStyleBar,
                dismissOnClicked: true,
                dismissCallback: _menuDismissCallback,
                enabled: widget.ffi.canvasModel.imageOverflow,
              ),
            ],
            curOptionGetter: () async =>
                // null means peer id is not found, which there's no need to care about
                await bind.sessionGetScrollStyle(id: widget.id) ?? '',
            optionSetter: (String oldValue, String newValue) async {
              await bind.sessionSetScrollStyle(id: widget.id, value: newValue);
              widget.ffi.canvasModel.updateScrollStyle();
            },
            padding: padding,
            dismissOnClicked: true,
            dismissCallback: _menuDismissCallback,
          ));
      displayMenu.insert(3, MenuEntryDivider<String>());

      if (_isWindowCanBeAdjusted(remoteCount)) {
        displayMenu.insert(
          0,
          MenuEntryDivider<String>(),
        );
        displayMenu.insert(
          0,
          MenuEntryButton<String>(
            childBuilder: (TextStyle? style) => Container(
                child: Text(
              translate('Adjust Window'),
              style: style,
            )),
            proc: () {
              () async {
                await _updateScreen();
                if (_screen != null) {
                  _setFullscreen(false);
                  double scale = _screen!.scaleFactor;
                  final wndRect =
                      await WindowController.fromWindowId(windowId).getFrame();
                  final mediaSize = MediaQueryData.fromWindow(ui.window).size;
                  // On windows, wndRect is equal to GetWindowRect and mediaSize is equal to GetClientRect.
                  // https://stackoverflow.com/a/7561083
                  double magicWidth =
                      wndRect.right - wndRect.left - mediaSize.width * scale;
                  double magicHeight =
                      wndRect.bottom - wndRect.top - mediaSize.height * scale;

                  final canvasModel = widget.ffi.canvasModel;
                  final width =
                      (canvasModel.getDisplayWidth() * canvasModel.scale +
                                  canvasModel.windowBorderWidth * 2) *
                              scale +
                          magicWidth;
                  final height =
                      (canvasModel.getDisplayHeight() * canvasModel.scale +
                                  canvasModel.tabBarHeight +
                                  canvasModel.windowBorderWidth * 2) *
                              scale +
                          magicHeight;
                  double left = wndRect.left + (wndRect.width - width) / 2;
                  double top = wndRect.top + (wndRect.height - height) / 2;

                  Rect frameRect = _screen!.frame;
                  if (!isFullscreen) {
                    frameRect = _screen!.visibleFrame;
                  }
                  if (left < frameRect.left) {
                    left = frameRect.left;
                  }
                  if (top < frameRect.top) {
                    top = frameRect.top;
                  }
                  if ((left + width) > frameRect.right) {
                    left = frameRect.right - width;
                  }
                  if ((top + height) > frameRect.bottom) {
                    top = frameRect.bottom - height;
                  }
                  await WindowController.fromWindowId(windowId)
                      .setFrame(Rect.fromLTWH(left, top, width, height));
                }
              }();
            },
            padding: padding,
            dismissOnClicked: true,
            dismissCallback: _menuDismissCallback,
          ),
        );
      }
    }

    /// Show Codec Preference
    if (bind.mainHasHwcodec()) {
      final List<bool> codecs = [];
      try {
        final Map codecsJson = jsonDecode(futureData['supportedHwcodec']);
        final h264 = codecsJson['h264'] ?? false;
        final h265 = codecsJson['h265'] ?? false;
        codecs.add(h264);
        codecs.add(h265);
      } catch (e) {
        debugPrint("Show Codec Preference err=$e");
      }
      if (codecs.length == 2 && (codecs[0] || codecs[1])) {
        displayMenu.add(MenuEntryRadios<String>(
          text: translate('Codec Preference'),
          optionsGetter: () {
            final list = [
              MenuEntryRadioOption(
                text: translate('Auto'),
                value: 'auto',
                dismissOnClicked: true,
                dismissCallback: _menuDismissCallback,
              ),
              MenuEntryRadioOption(
                text: 'VP9',
                value: 'vp9',
                dismissOnClicked: true,
                dismissCallback: _menuDismissCallback,
              ),
            ];
            if (codecs[0]) {
              list.add(MenuEntryRadioOption(
                text: 'H264',
                value: 'h264',
                dismissOnClicked: true,
                dismissCallback: _menuDismissCallback,
              ));
            }
            if (codecs[1]) {
              list.add(MenuEntryRadioOption(
                text: 'H265',
                value: 'h265',
                dismissOnClicked: true,
                dismissCallback: _menuDismissCallback,
              ));
            }
            return list;
          },
          curOptionGetter: () async =>
              // null means peer id is not found, which there's no need to care about
              await bind.sessionGetOption(
                  id: widget.id, arg: 'codec-preference') ??
              '',
          optionSetter: (String oldValue, String newValue) async {
            await bind.sessionPeerOption(
                id: widget.id, name: 'codec-preference', value: newValue);
            bind.sessionChangePreferCodec(id: widget.id);
          },
          padding: padding,
          dismissOnClicked: true,
          dismissCallback: _menuDismissCallback,
        ));
      }
    }
    displayMenu.add(MenuEntryDivider());

    /// Show remote cursor
    if (!widget.ffi.canvasModel.cursorEmbedded) {
      displayMenu.add(RemoteMenuEntry.showRemoteCursor(
        widget.id,
        padding,
        dismissCallback: _menuDismissCallback,
      ));
    }

    /// Show remote cursor scaling with image
    if (widget.state.viewStyle.value != kRemoteViewStyleOriginal) {
      displayMenu.add(() {
        final opt = 'zoom-cursor';
        final state = PeerBoolOption.find(widget.id, opt);
        return MenuEntrySwitch2<String>(
          switchType: SwitchType.scheckbox,
          text: translate('Zoom cursor'),
          getter: () {
            return state;
          },
          setter: (bool v) async {
            await bind.sessionToggleOption(id: widget.id, value: opt);
            state.value =
                bind.sessionGetToggleOptionSync(id: widget.id, arg: opt);
          },
          padding: padding,
          dismissOnClicked: true,
          dismissCallback: _menuDismissCallback,
        );
      }());
    }

    /// Show quality monitor
    displayMenu.add(MenuEntrySwitch<String>(
      switchType: SwitchType.scheckbox,
      text: translate('Show quality monitor'),
      getter: () async {
        return bind.sessionGetToggleOptionSync(
            id: widget.id, arg: 'show-quality-monitor');
      },
      setter: (bool v) async {
        await bind.sessionToggleOption(
            id: widget.id, value: 'show-quality-monitor');
        widget.ffi.qualityMonitorModel.checkShowQualityMonitor(widget.id);
      },
      padding: padding,
      dismissOnClicked: true,
      dismissCallback: _menuDismissCallback,
    ));

    final perms = widget.ffi.ffiModel.permissions;
    final pi = widget.ffi.ffiModel.pi;

    if (perms['audio'] != false) {
      displayMenu
          .add(_createSwitchMenuEntry('Mute', 'disable-audio', padding, true));
      displayMenu
          .add(_createSwitchMenuEntry('Mute', 'disable-audio', padding, true));
    }

    if (Platform.isWindows &&
        pi.platform == kPeerPlatformWindows &&
        perms['file'] != false) {
      displayMenu.add(_createSwitchMenuEntry(
          'Allow file copy and paste', 'enable-file-transfer', padding, true));
    }

    if (perms['keyboard'] != false) {
      if (perms['clipboard'] != false) {
        displayMenu.add(RemoteMenuEntry.disableClipboard(
          widget.id,
          padding,
          dismissCallback: _menuDismissCallback,
        ));
      }
      displayMenu.add(_createSwitchMenuEntry(
          'Lock after session end', 'lock-after-session-end', padding, true));
      if (pi.features.privacyMode) {
        displayMenu.add(MenuEntrySwitch2<String>(
          switchType: SwitchType.scheckbox,
          text: translate('Privacy mode'),
          getter: () {
            return PrivacyModeState.find(widget.id);
          },
          setter: (bool v) async {
            await bind.sessionToggleOption(
                id: widget.id, value: 'privacy-mode');
          },
          padding: padding,
          dismissOnClicked: true,
          dismissCallback: _menuDismissCallback,
        ));
      }
    }
    return displayMenu;
  }

  List<MenuEntryBase<String>> _getKeyboardMenu() {
    final List<MenuEntryBase<String>> keyboardMenu = [
      MenuEntryRadios<String>(
        text: translate('Ratio'),
        optionsGetter: () {
          List<MenuEntryRadioOption> list = [];
          List<KeyboardModeMenu> modes = [
            KeyboardModeMenu(key: 'legacy', menu: 'Legacy mode'),
            KeyboardModeMenu(key: 'map', menu: 'Map mode'),
            KeyboardModeMenu(key: 'translate', menu: 'Translate mode'),
          ];

          for (KeyboardModeMenu mode in modes) {
            if (bind.sessionIsKeyboardModeSupported(
                id: widget.id, mode: mode.key)) {
              if (mode.key == 'translate') {
                if (Platform.isLinux ||
                    widget.ffi.ffiModel.pi.platform == kPeerPlatformLinux) {
                  continue;
                }
              }
              var text = translate(mode.menu);
              if (mode.key == 'translate') {
                text = '$text beta';
              }
              list.add(MenuEntryRadioOption(text: text, value: mode.key));
            }
          }
          return list;
        },
        curOptionGetter: () async {
          return await bind.sessionGetKeyboardMode(id: widget.id) ?? 'legacy';
        },
        optionSetter: (String oldValue, String newValue) async {
          await bind.sessionSetKeyboardMode(id: widget.id, value: newValue);
        },
      )
    ];
    final localPlatform =
        getLocalPlatformForKBLayoutType(widget.ffi.ffiModel.pi.platform);
    if (localPlatform != '') {
      keyboardMenu.add(MenuEntryDivider());
      keyboardMenu.add(
        MenuEntryButton<String>(
          childBuilder: (TextStyle? style) => Container(
              alignment: AlignmentDirectional.center,
              height: _MenubarTheme.height,
              child: Row(
                children: [
                  Obx(() => RichText(
                        text: TextSpan(
                          text: '${translate('Local keyboard type')}: ',
                          style: DefaultTextStyle.of(context).style,
                          children: <TextSpan>[
                            TextSpan(
                              text: KBLayoutType.value,
                              style: TextStyle(fontWeight: FontWeight.bold),
                            ),
                          ],
                        ),
                      )),
                  Expanded(
                      child: Align(
                    alignment: Alignment.centerRight,
                    child: Transform.scale(
                      scale: 0.8,
                      child: IconButton(
                        padding: EdgeInsets.zero,
                        icon: const Icon(Icons.settings),
                        onPressed: () {
                          if (Navigator.canPop(context)) {
                            Navigator.pop(context);
                            _menuDismissCallback();
                          }
                          showKBLayoutTypeChooser(
                              localPlatform, widget.ffi.dialogManager);
                        },
                      ),
                    ),
                  ))
                ],
              )),
          proc: () {},
          padding: EdgeInsets.zero,
          dismissOnClicked: false,
          dismissCallback: _menuDismissCallback,
        ),
      );
    }
    return keyboardMenu;
  }

  MenuEntrySwitch<String> _createSwitchMenuEntry(
      String text, String option, EdgeInsets? padding, bool dismissOnClicked) {
    return RemoteMenuEntry.createSwitchMenuEntry(
        widget.id, text, option, padding, dismissOnClicked,
        dismissCallback: _menuDismissCallback);
  }
}

void showSetOSPassword(
    String id, bool login, OverlayDialogManager dialogManager) async {
  final controller = TextEditingController();
  var password = await bind.sessionGetOption(id: id, arg: 'os-password') ?? '';
  var autoLogin = await bind.sessionGetOption(id: id, arg: 'auto-login') != '';
  controller.text = password;
  dialogManager.show((setState, close) {
    submit() {
      var text = controller.text.trim();
      bind.sessionPeerOption(id: id, name: 'os-password', value: text);
      bind.sessionPeerOption(
          id: id, name: 'auto-login', value: autoLogin ? 'Y' : '');
      if (text != '' && login) {
        bind.sessionInputOsPassword(id: id, value: text);
      }
      close();
    }

    return CustomAlertDialog(
      title: Text(translate('OS Password')),
      content: Column(mainAxisSize: MainAxisSize.min, children: [
        PasswordWidget(controller: controller),
        CheckboxListTile(
          contentPadding: const EdgeInsets.all(0),
          dense: true,
          controlAffinity: ListTileControlAffinity.leading,
          title: Text(
            translate('Auto Login'),
          ),
          value: autoLogin,
          onChanged: (v) {
            if (v == null) return;
            setState(() => autoLogin = v);
          },
        ),
      ]),
      actions: [
        dialogButton('Cancel', onPressed: close, isOutline: true),
        dialogButton('OK', onPressed: submit),
      ],
      onSubmit: submit,
      onCancel: close,
    );
  });
}

void showAuditDialog(String id, dialogManager) async {
  final controller = TextEditingController();
  dialogManager.show((setState, close) {
    submit() {
      var text = controller.text.trim();
      if (text != '') {
        bind.sessionSendNote(id: id, note: text);
      }
      close();
    }

    late final focusNode = FocusNode(
      onKey: (FocusNode node, RawKeyEvent evt) {
        if (evt.logicalKey.keyLabel == 'Enter') {
          if (evt is RawKeyDownEvent) {
            int pos = controller.selection.base.offset;
            controller.text =
                '${controller.text.substring(0, pos)}\n${controller.text.substring(pos)}';
            controller.selection =
                TextSelection.fromPosition(TextPosition(offset: pos + 1));
          }
          return KeyEventResult.handled;
        }
        if (evt.logicalKey.keyLabel == 'Esc') {
          if (evt is RawKeyDownEvent) {
            close();
          }
          return KeyEventResult.handled;
        } else {
          return KeyEventResult.ignored;
        }
      },
    );

    return CustomAlertDialog(
      title: Text(translate('Note')),
      content: SizedBox(
          width: 250,
          height: 120,
          child: TextField(
            autofocus: true,
            keyboardType: TextInputType.multiline,
            textInputAction: TextInputAction.newline,
            decoration: const InputDecoration.collapsed(
              hintText: 'input note here',
            ),
            // inputFormatters: [
            //   LengthLimitingTextInputFormatter(16),
            //   // FilteringTextInputFormatter(RegExp(r'[a-zA-z][a-zA-z0-9\_]*'), allow: true)
            // ],
            maxLines: null,
            maxLength: 256,
            controller: controller,
            focusNode: focusNode,
          )),
      actions: [
        dialogButton('Cancel', onPressed: close, isOutline: true),
        dialogButton('OK', onPressed: submit)
      ],
      onSubmit: submit,
      onCancel: close,
    );
  });
}

void showConfirmSwitchSidesDialog(
    String id, OverlayDialogManager dialogManager) async {
  dialogManager.show((setState, close) {
    submit() async {
      await bind.sessionSwitchSides(id: id);
      closeConnection(id: id);
    }

    return CustomAlertDialog(
      content: msgboxContent('info', 'Switch Sides',
          'Please confirm if you want to share your desktop?'),
      actions: [
        dialogButton('Cancel', onPressed: close, isOutline: true),
        dialogButton('OK', onPressed: submit),
      ],
      onSubmit: submit,
      onCancel: close,
    );
  });
}

class _DraggableShowHide extends StatefulWidget {
  final RxDouble fractionX;
  final RxBool dragging;
  final RxBool show;
  const _DraggableShowHide({
    Key? key,
    required this.fractionX,
    required this.dragging,
    required this.show,
  }) : super(key: key);

  @override
  State<_DraggableShowHide> createState() => _DraggableShowHideState();
}

class _DraggableShowHideState extends State<_DraggableShowHide> {
  Offset position = Offset.zero;
  Size size = Size.zero;

  Widget _buildDraggable(BuildContext context) {
    return Draggable(
      axis: Axis.horizontal,
      child: Icon(
        Icons.drag_indicator,
        size: 20,
        color: Colors.grey[800],
      ),
      feedback: widget,
      onDragStarted: (() {
        final RenderObject? renderObj = context.findRenderObject();
        if (renderObj != null) {
          final RenderBox renderBox = renderObj as RenderBox;
          size = renderBox.size;
          position = renderBox.localToGlobal(Offset.zero);
        }
        widget.dragging.value = true;
      }),
      onDragEnd: (details) {
        final mediaSize = MediaQueryData.fromWindow(ui.window).size;
        widget.fractionX.value +=
            (details.offset.dx - position.dx) / (mediaSize.width - size.width);
        if (widget.fractionX.value < 0.35) {
          widget.fractionX.value = 0.35;
        }
        if (widget.fractionX.value > 0.65) {
          widget.fractionX.value = 0.65;
        }
        widget.dragging.value = false;
      },
    );
  }

  @override
  Widget build(BuildContext context) {
    final ButtonStyle buttonStyle = ButtonStyle(
      minimumSize: MaterialStateProperty.all(const Size(0, 0)),
      padding: MaterialStateProperty.all(EdgeInsets.zero),
    );
    final child = Row(
      mainAxisSize: MainAxisSize.min,
      children: [
        _buildDraggable(context),
        TextButton(
          onPressed: () => setState(() {
            widget.show.value = !widget.show.value;
          }),
          child: Obx((() => Icon(
                widget.show.isTrue ? Icons.expand_less : Icons.expand_more,
                size: 20,
              ))),
        ),
      ],
    );
    return TextButtonTheme(
      data: TextButtonThemeData(style: buttonStyle),
      child: Container(
        decoration: BoxDecoration(
          color: Colors.white,
          borderRadius: BorderRadius.vertical(
            bottom: Radius.circular(5),
          ),
        ),
        child: SizedBox(
          height: 20,
          child: child,
        ),
      ),
    );
  }
}

class KeyboardModeMenu {
  final String key;
  final String menu;

  KeyboardModeMenu({required this.key, required this.menu});
}<|MERGE_RESOLUTION|>--- conflicted
+++ resolved
@@ -446,26 +446,19 @@
               borderRadius: BorderRadius.vertical(
                 bottom: Radius.circular(10),
               ),
-<<<<<<< HEAD
             ),
-            child: Row(
-              mainAxisSize: MainAxisSize.min,
-              children: [
-                SizedBox(width: 2.5),
-                ...menubarItems,
-                SizedBox(width: 2.5)
-              ],
+            child: SingleChildScrollView(
+              scrollDirection: Axis.horizontal,
+              child: Row(
+                mainAxisSize: MainAxisSize.min,
+                children: [
+                  SizedBox(width: 2.5),
+                  ...menubarItems,
+                  SizedBox(width: 2.5)
+                ],
+              ),
             ),
           ),
-=======
-              child: SingleChildScrollView(
-                scrollDirection: Axis.horizontal,
-                child: Row(
-                  mainAxisSize: MainAxisSize.min,
-                  children: menubarItems,
-                ),
-              )),
->>>>>>> 6e12e77f
           _buildDraggableShowHide(context),
         ],
       ),
