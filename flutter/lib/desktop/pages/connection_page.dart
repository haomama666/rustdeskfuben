--- conflicted
+++ resolved
@@ -333,17 +333,9 @@
                       ));
                     },
                     optionsViewBuilder: (BuildContext context, AutocompleteOnSelected<Peer> onSelected, Iterable<Peer> options) {
-<<<<<<< HEAD
                       double maxHeight = options.length * 50;
                       maxHeight = maxHeight > 200 ? 200 : maxHeight;
-=======
-                      double maxHeight = 0;
-                      for (var peer in options) {
-                        if (maxHeight < 200) {
-                          maxHeight += 50;
-                        }
-                      }
->>>>>>> e1072cc8
+
                       return Align(
                         alignment: Alignment.topLeft,
                         child: ClipRRect(
