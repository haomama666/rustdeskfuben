var pi = handler.get_default_pi(); // peer information
var chat_msgs = [];

var svg_fullscreen = <svg viewBox="0 0 357 357">
    <path d="M51,229.5H0V357h127.5v-51H51V229.5z M0,127.5h51V51h76.5V0H0V127.5z M306,306h-76.5v51H357V229.5h-51V306z M229.5,0v51    H306v76.5h51V0H229.5z"/>
</svg>;
var svg_action = <svg viewBox="-91 0 512 512"><path d="M315 211H191L298 22a15 15 0 00-13-22H105c-6 0-12 4-14 10L1 281a15 15 0 0014 20h127L61 491a15 15 0 0025 16l240-271a15 15 0 00-11-25z"/></svg>;
var svg_display = <svg viewBox="0 0 640 512">
    <path d="M592 0H48A48 48 0 0 0 0 48v320a48 48 0 0 0 48 48h240v32H112a16 16 0 0 0-16 16v32a16 16 0 0 0 16 16h416a16 16 0 0 0 16-16v-32a16 16 0 0 0-16-16H352v-32h240a48 48 0 0 0 48-48V48a48 48 0 0 0-48-48zm-16 352H64V64h512z"/>
</svg>;
var svg_secure = <svg viewBox="0 0 347.97 347.97">
<path fill="#3F7D46" d="m317.31 54.367c-59.376 0-104.86-16.964-143.33-54.367-38.461 37.403-83.947 54.367-143.32 54.367 0 97.405-20.155 236.94 143.32 293.6 163.48-56.666 143.33-196.2 143.33-293.6zm-155.2 171.41-47.749-47.756 21.379-21.378 26.37 26.376 50.121-50.122 21.378 21.378-71.499 71.502z"/>
</svg>;
var svg_insecure = <svg viewBox="0 0 347.97 347.97"><path d="M317.469 61.615c-59.442 0-104.976-16.082-143.489-51.539-38.504 35.457-84.04 51.539-143.479 51.539 0 92.337-20.177 224.612 143.479 278.324 163.661-53.717 143.489-185.992 143.489-278.324z" fill="none" stroke="red" stroke-width="14.827"/><g fill="red"><path d="M238.802 115.023l-111.573 114.68-8.6-8.367L230.2 106.656z"/><path d="M125.559 108.093l114.68 111.572-8.368 8.601-114.68-111.572z"/></g></svg>;
var svg_insecure_relay = <svg viewBox="0 0 347.97 347.97"><path d="M317.469 61.615c-59.442 0-104.976-16.082-143.489-51.539-38.504 35.457-84.04 51.539-143.479 51.539 0 92.337-20.177 224.612 143.479 278.324 163.661-53.717 143.489-185.992 143.489-278.324z" fill="none" stroke="red" stroke-width="14.827"/><g fill="red"><path d="M231.442 247.498l-7.754-10.205c-17.268 12.441-38.391 17.705-59.478 14.822-21.087-2.883-39.613-13.569-52.166-30.088-25.916-34.101-17.997-82.738 17.65-108.42 32.871-23.685 78.02-19.704 105.172 7.802l-32.052 7.987 3.082 12.369 48.722-12.142-11.712-46.998-12.822 3.196 4.496 18.039c-31.933-24.008-78.103-25.342-112.642-.458-31.361 22.596-44.3 60.436-35.754 94.723 2.77 11.115 7.801 21.862 15.192 31.588 30.19 39.727 88.538 47.705 130.066 17.785z"/></g></svg>;
var svg_secure_relay = <svg viewBox="0 0 347.97 347.97"><path d="M317.469 61.615c-59.442 0-104.976-16.082-143.489-51.539-38.504 35.457-84.04 51.539-143.479 51.539 0 92.337-20.177 224.612 143.479 278.324 163.661-53.717 143.489-185.992 143.489-278.324z" fill="#3f7d46" stroke="#3f7d46" stroke-width="14.827"/><g fill="red"><path d="M231.442 247.498l-7.754-10.205c-17.268 12.441-38.391 17.705-59.478 14.822-21.087-2.883-39.613-13.569-52.166-30.088-25.916-34.101-17.997-82.738 17.65-108.42 32.871-23.685 78.02-19.704 105.172 7.802l-32.052 7.987 3.082 12.369 48.722-12.142-11.712-46.998-12.822 3.196 4.496 18.039c-31.933-24.008-78.103-25.342-112.642-.458-31.361 22.596-44.3 60.436-35.754 94.723 2.77 11.115 7.801 21.862 15.192 31.588 30.19 39.727 88.538 47.705 130.066 17.785z" fill="#fff"/></g></svg>;

var cur_window_state = view.windowState;
function check_state_change() {
    if (view.windowState != cur_window_state) {
        stateChanged();
    }
    self.timer(30ms, check_state_change);
}

if (is_linux) {
    check_state_change();
} else {
    view << event statechange {
        stateChanged();
    }
}

function get_id() {
    return handler.get_option('alias') || handler.get_id()
}

function stateChanged() {
    stdout.println('state changed from ' + cur_window_state + ' -> ' + view.windowState);
    cur_window_state = view.windowState;
    adjustBorder();
    adaptDisplay();
    if (cur_window_state != View.WINDOW_MINIMIZED) {
        view.focus = handler; // to make focus away from restore/maximize button, so that enter key work
    }
    var fs = view.windowState == View.WINDOW_FULL_SCREEN;
    var el = $(#fullscreen);
    if (el) el.attributes.toggleClass("active", fs);
    el = $(#maximize);
    if (el) {
        el.state.disabled = fs;
    }
    if (fs) {
        $(header).style.set {
            display: "none",
        };
    }
}

var header;
var old_window_state = View.WINDOW_SHOWN;

var is_edit_os_password;
class EditOsPassword: Reactor.Component {
    function render() {
        return <span style="margin-left: 12px; padding: 0 6px; display: inline-block;" .link>{svg_edit}</span>;
    }

    function onMouse(evt) {
        if (evt.type == Event.MOUSE_DOWN) {
            is_edit_os_password = true;
            editOSPassword();
        }
    }
}

function editOSPassword(login=false) {
    var p0 = handler.get_option('os-password');
    msgbox("custom-os-password", 'OS Password', p0, function(res=null) {
        if (!res) return;
        var a0 = handler.get_option('auto-login') != '';
        var p = (res.password || '').trim();
        var a = res.auto_login || false;
        if (p == p0 && a == a0) return;
        if (p != p0) handler.set_option('os-password', p);
        if (a != a0) handler.set_option('auto-login', a ? 'Y' : '');
        if (p && login) {
            handler.input_os_password(p, true);
        }
      });
}

class Header: Reactor.Component {
    this var conn_note = "";
    
    function this() {
        header = this;
    }

    function render() {
        var icon_conn;
        var title_conn;
        if (this.secure_connection && this.direct_connection) {
            icon_conn = svg_secure;
            title_conn = translate("Direct and encrypted connection");
        } else if (this.secure_connection && !this.direct_connection) {
            icon_conn = svg_secure_relay;
            title_conn = translate("Relayed and encrypted connection");
        } else if (!this.secure_connection && this.direct_connection) {
            icon_conn = svg_insecure;
            title_conn = translate("Direct and unencrypted connection");
        } else {
            icon_conn = svg_insecure_relay;
            title_conn = translate("Relayed and unencrypted connection");
        }
        var title = get_id();
        if (pi.hostname) title += "(" + pi.username + "@" + pi.hostname + ")";
        if ((pi.displays || []).length == 0) {
            return <div .ellipsis style="size:*;text-align:center;margin:* 0;">{title}</div>;
        }
        var screens = pi.displays.map(function(d, i) {
            return <div #screen class={pi.current_display == i ? "current" : ""}>
                {i+1}
            </div>;
        });
        updateWindowToolbarPosition();
        var style = "flow:horizontal;";
        if (is_osx) style += "margin:*";
        self.timer(1ms, updatePrivacyMode);
        self.timer(1ms, toggleMenuState);
        return <div style={style}>
            {is_osx || is_xfce ? "" : <span #fullscreen>{svg_fullscreen}</span>}
            <div #screens>
                <span #secure title={title_conn}>{icon_conn}</span>
                <div .remote-id>{get_id()}</div>
                <div style="flow:horizontal;border-spacing: 0.5em;">{screens}</div>
                {this.renderGlobalScreens()}
            </div>
            <span #chat>{svg_chat}</span>
            <span #action>{svg_action}</span>
            <span #display>{svg_display}</span>
            <span #keyboard>{svg_keyboard}</span>
            {this.renderKeyboardPop()}
            {this.renderDisplayPop()}
            {this.renderActionPop()}
        </div>;
    }

    function renderKeyboardPop(){
        return <popup>
            <menu.context #keyboard-options>
                <li #legacy><span>{svg_checkmark}</span>{translate('Legacy mode')}</li> 
                <li #map><span>{svg_checkmark}</span>{translate('Map mode')}</li> 
            </menu>
        </popup>;
    }

    function renderDisplayPop() {
        var codecs = handler.supported_hwcodec();
        var show_codec = handler.has_hwcodec() && (codecs[0] || codecs[1]);

        return <popup>
            <menu.context #display-options>
                <li #adjust-window style="display:none">{translate('Adjust Window')}</li> 
                <div #adjust-window .separator style="display:none"/>
                <li #original type="view-style"><span>{svg_checkmark}</span>{translate('Original')}</li> 
                <li #shrink type="view-style"><span>{svg_checkmark}</span>{translate('Shrink')}</li> 
                <li #stretch type="view-style"><span>{svg_checkmark}</span>{translate('Stretch')}</li> 
                <div .separator />
                <li #best type="image-quality"><span>{svg_checkmark}</span>{translate('Good image quality')}</li> 
                <li #balanced type="image-quality"><span>{svg_checkmark}</span>{translate('Balanced')}</li> 
                <li #low type="image-quality"><span>{svg_checkmark}</span>{translate('Optimize reaction time')}</li> 
                <li #custom type="image-quality"><span>{svg_checkmark}</span>{translate('Custom')}</li>
                {show_codec ? <div>
                <div .separator />
                <li #auto type="codec-preference"><span>{svg_checkmark}</span>Auto</li>
                <li #vp9 type="codec-preference"><span>{svg_checkmark}</span>VP9</li>
                {codecs[0] ? <li #h264 type="codec-preference"><span>{svg_checkmark}</span>H264</li> : ""}
                {codecs[1] ? <li #h265 type="codec-preference"><span>{svg_checkmark}</span>H265</li> : ""}
                </div> : ""}
                <div .separator />
                <li #show-remote-cursor .toggle-option><span>{svg_checkmark}</span>{translate('Show remote cursor')}</li> 
                <li #show-quality-monitor .toggle-option><span>{svg_checkmark}</span>{translate('Show quality monitor')}</li> 
                {audio_enabled ? <li #disable-audio .toggle-option><span>{svg_checkmark}</span>{translate('Mute')}</li> : ""}
                {is_win && pi.platform == 'Windows' && file_enabled ? <li #enable-file-transfer .toggle-option><span>{svg_checkmark}</span>{translate('Allow file copy and paste')}</li> : ""}
                {keyboard_enabled && clipboard_enabled ? <li #disable-clipboard .toggle-option><span>{svg_checkmark}</span>{translate('Disable clipboard')}</li> : ""} 
                {keyboard_enabled ? <li #lock-after-session-end .toggle-option><span>{svg_checkmark}</span>{translate('Lock after session end')}</li> : ""} 
                {keyboard_enabled && pi.platform == "Windows" ? <li #privacy-mode><span>{svg_checkmark}</span>{translate('Privacy mode')}</li> : ""}
            </menu>
        </popup>;
    }

    function renderActionPop() {
        return <popup>
            <menu.context #action-options>
                {keyboard_enabled ? <li #os-password>{translate('OS Password')}<EditOsPassword /></li> : ""}
                <li #transfer-file>{translate('Transfer File')}</li> 
                <li #tunnel>{translate('TCP Tunneling')}</li> 
                {handler.get_audit_server() && <li #note>{translate('Note')}</li>}
                <div .separator />
                {keyboard_enabled && (pi.platform == "Linux" || pi.sas_enabled) ? <li #ctrl-alt-del>{translate('Insert')} Ctrl + Alt + Del</li> : ""}
                {keyboard_enabled ? <li #lock-screen>{translate('Insert Lock')}</li> : ""}
                {keyboard_enabled && pi.platform == "Windows" && pi.sas_enabled ? <li #block-input>{translate("Block user input")}</li> : ""}
                <li #refresh>{translate('Refresh')}</li>
            </menu>
        </popup>;
    }

    function renderGlobalScreens() {
        if (pi.displays.length < 3) return "";
        var x0 = 9999999;
        var y0 = 9999999;
        var x = -9999999;
        var y = -9999999;
        pi.displays.map(function(d, i) {
            if (d.x < x0) x0 = d.x;
            if (d.y < y0) y0 = d.y;
            var dx = d.x + d.width;
            if (dx > x) x = dx;
            var dy = d.y + d.height;
            if (dy > y) y = dy;
        });
        var w = x - x0;
        var h = y - y0;
        var scale = 16. / h;
        var screens = pi.displays.map(function(d, i) {
            var min_wh = d.width > d.height ? d.height : d.width;
            var fs = min_wh * 0.9 * scale;
            var style = "width:" + (d.width * scale) + "px;" +
                        "height:" + (d.height * scale) + "px;" +
                        "left:" + ((d.x - x0) * scale) + "px;" +
                        "top:" + ((d.y - y0) * scale) + "px;" +
                        "font-size:" + fs + "px;";
            if (is_osx) {
              style += "line-height:" + fs + "px;";
            }
            return <div style={style} class={pi.current_display == i ? "current" : ""}>{i+1}</div>;
        });

        var style = "width:" + (w * scale) + "px; height:" + (h * scale) + "px;";
        return <div #global-screens style={style}>
            {screens}
        </div>;
    }

    event click $(#fullscreen) (_, el) {
        if (view.windowState == View.WINDOW_FULL_SCREEN) {
            if (old_window_state == View.WINDOW_MAXIMIZED) {
                view.windowState = View.WINDOW_SHOWN;
            }
            view.windowState = old_window_state;
        } else {
            old_window_state = view.windowState;
            if (view.windowState == View.WINDOW_MAXIMIZED) {
                view.windowState = View.WINDOW_SHOWN;
            }
            view.windowState = View.WINDOW_FULL_SCREEN;
            if (is_linux) { self.timer(150ms, function() { view.windowState = View.WINDOW_FULL_SCREEN; }); }
        }
    }
    
    event click $(#chat) {
        startChat();
    }
    
    event click $(#action) (_, me) {
        var menu = $(menu#action-options);
        me.popup(menu);
    }

    event click $(#display) (_, me) {
        var menu = $(menu#display-options);
        me.popup(menu);
    }

    event click $(#keyboard) (_, me) {
        var menu = $(menu#keyboard-options);
        me.popup(menu);
    }

    event click $(#screen) (_, me) {
        if (pi.current_display == me.index) return;
        handler.switch_display(me.index);
    }

    event click $(#transfer-file) {
        handler.transfer_file();
    }
    
    event click $(#os-password) (evt) {
        if (is_edit_os_password) {
            is_edit_os_password = false;
            return;
        }
        var p = handler.get_option('os-password');
        if (!p) editOSPassword(true);
        else handler.input_os_password(p, true);
    }

    event click $(#tunnel) {
        handler.tunnel();
    }

    event click $(#note) {
        var self = this;
        msgbox("custom", "Note", <div .form>
         <textarea .outline-focus spellcheck="false" name="text" novalue="input note here" style="overflow: scroll-indicator; width:*; height: 140px; font-size: 1.2em; padding: 0.5em;">{self.conn_note}</textarea>
          </div>, function(res=null) {
            if (!res) return;
            if (!res.text) return;
            self.conn_note = res.text;
            handler.send_note(res.text);
          }, 280);
    }

    event click $(#ctrl-alt-del) {
        handler.ctrl_alt_del();
    }

    event click $(#lock-screen) {
        handler.lock_screen();
    }
    
    event click $(#refresh) {
        handler.refresh_video();
    }

    event click $(#block-input) {
        if (!input_blocked) {
            handler.toggle_option("block-input");
            input_blocked = true;
            $(#block-input).text = translate("Unblock user input");
        } else {
            handler.toggle_option("unblock-input");
            input_blocked = false;
            $(#block-input).text = translate("Block user input");
        }
    }

    event click $(menu#display-options li) (_, me) {
        if (me.id == "custom") {
            handle_custom_image_quality();
        } else if (me.id == "privacy-mode") {
            togglePrivacyMode(me.id);
        } else if (me.id == "show-quality-monitor") {
            toggleQualityMonitor(me.id);
        }else if (me.attributes.hasClass("toggle-option")) {
            handler.toggle_option(me.id);
            toggleMenuState();
        } else if (!me.attributes.hasClass("selected")) {
            var type =  me.attributes["type"];
            if (type == "image-quality") {
                handler.save_image_quality(me.id);
            } else if (type == "view-style") {
                handler.save_view_style(me.id);
                adaptDisplay();
            } else if (type == "codec-preference") {
                handler.set_option("codec-preference", me.id);
                handler.change_prefer_codec();
            }
            toggleMenuState();
        }
    }

    event click $(menu#keyboard-options>li) (_, me) {
        stdout.println(me.id);
        if (me.id == "legacy") {
            handler.save_keyboard_mode("legacy");
        } else if (me.id == "map") {
            handler.save_keyboard_mode("map");
        }
        toggleMenuState()
    }
}

function handle_custom_image_quality() {
    var tmp = handler.get_custom_image_quality();
    var bitrate = (tmp[0] || 50);
    msgbox("custom", "Custom Image Quality", "<div .form> \
          <div><input type=\"hslider\" style=\"width: 50%\" name=\"bitrate\" max=\"100\" min=\"10\" value=\"" + bitrate + "\"/ buddy=\"bitrate-buddy\"><b #bitrate-buddy>x</b>% Bitrate</div> \
      </div>", function(res=null) {
        if (!res) return;
        if (!res.bitrate) return;
        handler.save_custom_image_quality(res.bitrate);
        toggleMenuState();
      });
}

function toggleMenuState() {
    var values = [];
    var q = handler.get_image_quality();
    if (!q) q = "balanced";
    values.push(q);
    var s = handler.get_view_style();
    if (!s) s = "original";
    values.push(s);
<<<<<<< HEAD
    var k = handler.get_keyboard_mode();
    values.push(k);
    for (var el in $$(menu#display-options>li)) {
=======
    var c = handler.get_option("codec-preference");
    if (!c) c = "auto";
    values.push(c);
    for (var el in $$(menu#display-options li)) {
>>>>>>> dc4757fe
        el.attributes.toggleClass("selected", values.indexOf(el.id) >= 0);
    }
    for (var el in $$(menu#keyboard-options>li)) {
        el.attributes.toggleClass("selected", values.indexOf(el.id) >= 0);
    }
    for (var id in ["show-remote-cursor", "show-quality-monitor", "disable-audio", "enable-file-transfer", "disable-clipboard", "lock-after-session-end"]) {
        var el = self.select('#' + id);
        if (el) {
            var value = handler.get_toggle_option(id);
            el.attributes.toggleClass("selected", value);
        }
    }
}

if (is_osx) {
    $(header).content(<Header />);
    $(header).attributes["role"] = "window-caption";
} else {
    if (is_file_transfer || is_port_forward) {
        $(caption).content(<Header />);
    } else {
        $(div.window-toolbar).content(<Header />);
    }
    setWindowButontsAndIcon();
}

if (!(is_file_transfer || is_port_forward)) {
    $(header).style.set {
        height: "32px",
    };
    if (!is_osx) {
        $(div.window-icon).style.set {
            size: "32px",
        };
    }
}

handler.updatePi = function(v) {
    pi = v;
    header.update();
    if (is_port_forward) {
        view.windowState = View.WINDOW_MINIMIZED;
    }
}

function updatePrivacyMode() {
    var el = $(li#privacy-mode);
    if (el) {
        var supported = handler.is_privacy_mode_supported();
        if (!supported) {
            // el.attributes.toggleClass("line-through", true);
            el.style["display"]="none";
        } else {
            var value = handler.get_toggle_option("privacy-mode");
            el.attributes.toggleClass("selected", value);
            var el = $(li#block-input);
            if (el) {
                el.state.disabled = value;
            }
        }
    }
}
handler.updatePrivacyMode = updatePrivacyMode;

function togglePrivacyMode(privacy_id) {
    var supported = handler.is_privacy_mode_supported();
    if (!supported) {
        msgbox("nocancel", translate("Privacy mode"), translate("Unsupported"), function() { });
    } else {
        handler.toggle_option(privacy_id);
    }
}

function toggleQualityMonitor(name) {
    var show = handler.get_toggle_option(name);
    if (show) {
        $(#quality-monitor).style.set{ display: "none" };
    } else {
        $(#quality-monitor).style.set{ display: "block" };
    }
    handler.toggle_option(name);
    toggleMenuState();
}

handler.updateBlockInputState = function(input_blocked) {
    if (!input_blocked) {
        handler.toggle_option("block-input");
        input_blocked = true;
        $(#block-input).text = translate("Unblock user input");
    } else {
        handler.toggle_option("unblock-input");
        input_blocked = false;
        $(#block-input).text = translate("Block user input");
    }
}

handler.switchDisplay = function(i) {
    pi.current_display = i;
    header.update();
}

function updateWindowToolbarPosition() {
    if (is_osx) return;
    self.timer(1ms, function() {
        var el = $(div.window-toolbar);
        var w1 = el.box(#width, #border);
        var w2 = $(header).box(#width, #border);
        var x = (w2 - w1) / 2 / scaleFactor;
        el.style.set {
            left: x + "px",
            display: "block",
        };
    });
}

view.on("size", function() {
    // ensure size is done, so add timer
    self.timer(1ms, function() {
        updateWindowToolbarPosition();
        adaptDisplay();
    });
});

handler.newMessage = function(text) {
    chat_msgs.push({text: text, name: pi.username || "", time: getNowStr()});
    startChat();
}

function sendMsg(text) {
    chat_msgs.push({text: text, name: "me", time: getNowStr()});
    handler.send_chat(text);
    if (chatbox) chatbox.refresh();
}

var chatbox;
function startChat() {
    if (chatbox) {
        chatbox.windowState = View.WINDOW_SHOWN;
        chatbox.refresh();
        return;
    }
    var icon = handler.get_icon();
    var (sx, sy, sw, sh) = view.screenBox(#workarea, #rectw);
    var w = scaleIt(300);
    var h = scaleIt(400);
    var x = (sx + sw - w) / 2;
    var y = sy + scaleIt(80);
    var params = {
        type: View.FRAME_WINDOW,
        x: x,
        y: y,
        width: w,
        height: h,
        client: true,
        parameters: { msgs: chat_msgs, callback: sendMsg, icon: icon },
        caption: get_id(),
    };
    var html = handler.get_chatbox();
    if (html) params.html = html;
    else params.url = self.url("chatbox.html");
    chatbox = view.window(params);
}

handler.setConnectionType = function(secured, direct) {
    header.update({
       secure_connection: secured,
       direct_connection: direct, 
    });
}<|MERGE_RESOLUTION|>--- conflicted
+++ resolved
@@ -394,16 +394,12 @@
     var s = handler.get_view_style();
     if (!s) s = "original";
     values.push(s);
-<<<<<<< HEAD
     var k = handler.get_keyboard_mode();
     values.push(k);
-    for (var el in $$(menu#display-options>li)) {
-=======
     var c = handler.get_option("codec-preference");
     if (!c) c = "auto";
     values.push(c);
     for (var el in $$(menu#display-options li)) {
->>>>>>> dc4757fe
         el.attributes.toggleClass("selected", values.indexOf(el.id) >= 0);
     }
     for (var el in $$(menu#keyboard-options>li)) {
