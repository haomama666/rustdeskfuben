lazy_static::lazy_static! {
pub static ref T: std::collections::HashMap<&'static str, &'static str> =
    [
        ("desk_tip", "Your desktop can be accessed with this ID and password."),
        ("connecting_status", "Connecting to the RustDesk network..."),
        ("not_ready_status", "Not ready. Please check your connection"),
        ("id_change_tip", "Only a-z, A-Z, 0-9 and _ (underscore) characters allowed. The first letter must be a-z, A-Z. Length between 6 and 16."),
        ("install_tip", "Due to UAC, RustDesk can not work properly as the remote side in some cases. To avoid UAC, please click the button below to install RustDesk to the system."),
        ("config_acc", "In order to control your Desktop remotely, you need to grant RustDesk \"Accessibility\" permissions."),
        ("config_screen", "In order to access your Desktop remotely, you need to grant RustDesk \"Screen Recording\" permissions."),
        ("agreement_tip", "By starting the installation, you accept the license agreement."),
        ("not_close_tcp_tip", "Don't close this window while you are using the tunnel"),
        ("setup_server_tip", "For faster connection, please set up your own server"),
        ("Auto Login", "Auto Login (Only valid if you set \"Lock after session end\")"),
        ("whitelist_tip", "Only whitelisted IP can access me"),
        ("whitelist_sep", "Seperated by comma, semicolon, spaces or new line"),
        ("Wrong credentials", "Wrong username or password"),
        ("invalid_http", "must start with http:// or https://"),
        ("install_daemon_tip", "For starting on boot, you need to install system service."),
        ("android_input_permission_tip1", "In order for a remote device to control your Android device via mouse or touch, you need to allow RustDesk to use the \"Accessibility\" service."),
        ("android_input_permission_tip2", "Please go to the next system settings page, find and enter [Installed Services], turn on [RustDesk Input] service."),
        ("android_new_connection_tip", "New control request has been received, which wants to control your current device."),
        ("android_service_will_start_tip", "Turning on \"Screen Capture\" will automatically start the service, allowing other devices to request a connection to your device."),
        ("android_stop_service_tip", "Closing the service will automatically close all established connections."),
        ("android_version_audio_tip", "The current Android version does not support audio capture, please upgrade to Android 10 or higher."),
        ("android_start_service_tip", "Tap [Start Service] or OPEN [Screen Capture] permission to start the screen sharing service."),
        ("doc_mac_permission", "https://rustdesk.com/docs/en/manual/mac/#enable-permissions"),
        ("doc_fix_wayland", "https://rustdesk.com/docs/en/manual/linux/#x11-required"),
        ("server_not_support", "Not yet supported by the server"),
        ("android_open_battery_optimizations_tip", "If you want to disable this feature, please go to the next RustDesk application settings page, find and enter [Battery], Uncheck [Unrestricted]"),
        ("remote_restarting_tip", "Remote device is restarting, please close this message box and reconnect with permanent password after a while"),
        ("Are you sure to close the connection?", "Are you sure you want to close the connection?"),
        ("elevated_foreground_window_tip", "The current window of the remote desktop requires higher privilege to operate, so it's unable to use the mouse and keyboard temporarily. You can request the remote user to minimize the current window, or click elevation button on the connection management window. To avoid this problem, it is recommended to install the software on the remote device."),
        ("JumpLink", "View"),
        ("Stop service", "Stop Service"),
        ("hide_cm_tip", "Allow hiding only if accepting sessions via password and using permanent password"),
        ("wayland_experiment_tip", "Wayland support is in experimental stage, please use X11 if you require unattended access."),
        ("Slogan_tip", "Made with heart in this chaotic world!"),
<<<<<<< HEAD
        ("verification_tip", "A new device has been detected, and a verification code has been sent to the registered email address, enter the verification code to continue logging in."),
=======
        ("software_render_tip", "If you have an Nvidia graphics card and the remote window closes immediately after connecting, installing the nouveau driver and choosing to use software rendering may help. A software restart is required."),
        ("config_input", "In order to control remote desktop with keyboard, you need to grant RustDesk \"Input Monitoring\" permissions."),
>>>>>>> 3f53146c
        ].iter().cloned().collect();
}<|MERGE_RESOLUTION|>--- conflicted
+++ resolved
@@ -36,11 +36,8 @@
         ("hide_cm_tip", "Allow hiding only if accepting sessions via password and using permanent password"),
         ("wayland_experiment_tip", "Wayland support is in experimental stage, please use X11 if you require unattended access."),
         ("Slogan_tip", "Made with heart in this chaotic world!"),
-<<<<<<< HEAD
         ("verification_tip", "A new device has been detected, and a verification code has been sent to the registered email address, enter the verification code to continue logging in."),
-=======
         ("software_render_tip", "If you have an Nvidia graphics card and the remote window closes immediately after connecting, installing the nouveau driver and choosing to use software rendering may help. A software restart is required."),
         ("config_input", "In order to control remote desktop with keyboard, you need to grant RustDesk \"Input Monitoring\" permissions."),
->>>>>>> 3f53146c
         ].iter().cloned().collect();
 }